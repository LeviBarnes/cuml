# cuML 0.6.0 (Date TBD)

## New Features



## Improvements

- PR #144: Dockerfile update and docs for LinearRegression and Kalman Filter.
- PR #168: Add /ci/gpu/build.sh file to cuML
- PR #167: Integrating full-n-final ml-prims repo inside cuml
- PR #198: (ml-prims) Removal of *MG calls + fixed a bug in permute method
- PR #194: Added new ml-prims for supporting LASSO regression.
- PR #114: Building faiss C++ api into libcuml
- PR #64: Using FAISS C++ API in cuML and exposing bindings through cython
- PR #208: Issue ml-common-3: Math.h: swap thrust::for_each with binaryOp,unaryOp
- PR #224: Improve doc strings for readable rendering with readthedocs
- PR #209: Simplify README.md, move build instructions to BUILD.md
- PR #218: Fix RNG to use given seed and adjust RNG test tolerances.
- PR #225: Support for generating random integers
- PR #215: Refactored LinAlg::norm to Stats::rowNorm and added Stats::colNorm
<<<<<<< HEAD
- PR #232: Added reduce_rows_by_key
=======
- PR #234: Support for custom output type and passing index value to main_op in *Reduction kernels
- PR #230: Refactored the cuda_utils header
>>>>>>> 40b04c08

## Bug Fixes

- PR #193: Fix AttributeError in PCA and TSVD
- PR #211: Fixing inconsistent use of proper batch size calculation in DBSCAN
- PR #202: Adding back ability for users to define their own BLAS
- PR #201: Pass CMAKE CUDA path to faiss/configure script
- PR #200 Avoid using numpy via cimport in KNN
- PR #228: Bug fix: LinAlg::unaryOp with 0-length input


# cuML 0.5.1 (05 Feb 2019)

## Bug Fixes

- PR #189 Avoid using numpy via cimport to prevent ABI issues in Cython compilation


# cuML 0.5.0 (28 Jan 2019)

## New Features

- PR #66: OLS Linear Regression
- PR #44: Distance calculation ML primitives
- PR #69: Ridge (L2 Regularized) Linear Regression
- PR #103: Linear Kalman Filter
- PR #117: Pip install support
- PR #64: Device to device support from cuML device pointers into FAISS

## Improvements

- PR #56: Make OpenMP optional for building
- PR #67: Github issue templates
- PR #44: Refactored DBSCAN to use ML primitives
- PR #91: Pytest cleanup and sklearn toyset datasets based pytests for kmeans and dbscan
- PR #75: C++ example to use kmeans
- PR #117: Use cmake extension to find any zlib installed in system
- PR #94: Add cmake flag to set ABI compatibility
- PR #139: Move thirdparty submodules to root and add symlinks to new locations
- PR #151: Replace TravisCI testing and conda pkg builds with gpuCI
- PR #164: Add numba kernel for faster column to row major transform
- PR #114: Adding FAISS to cuml build

## Bug Fixes

- PR #48: CUDA 10 compilation warnings fix
- PR #51: Fixes to Dockerfile and docs for new build system
- PR #72: Fixes for GCC 7
- PR #96: Fix for kmeans stack overflow with high number of clusters
- PR #105: Fix for AttributeError in kmeans fit method
- PR #113: Removed old  glm python/cython files
- PR #118: Fix for AttributeError in kmeans predict method
- PR #125: Remove randomized solver option from PCA python bindings


# cuML 0.4.0 (05 Dec 2018)

## New Features

## Improvements

- PR #42: New build system: separation of libcuml.so and cuml python package
- PR #43: Added changelog.md

## Bug Fixes


# cuML 0.3.0 (30 Nov 2018)

## New Features

- PR #33: Added ability to call cuML algorithms using numpy arrays

## Improvements

- PR #24: Fix references of python package from cuML to cuml and start using versioneer for better versioning
- PR #40: Added support for refactored cuDF 0.3.0, updated Conda files
- PR #33: Major python test cleaning, all tests pass with cuDF 0.2.0 and 0.3.0. Preparation for new build system
- PR #34: Updated batch count calculation logic in DBSCAN
- PR #35: Beginning of DBSCAN refactor to use cuML mlprims and general improvements

## Bug Fixes

- PR #30: Fixed batch size bug in DBSCAN that caused crash. Also fixed various locations for potential integer overflows
- PR #28: Fix readthedocs build documentation
- PR #29: Fix pytests for cuml name change from cuML
- PR #33: Fixed memory bug that would cause segmentation faults due to numba releasing memory before it was used. Also fixed row major/column major bugs for different algorithms
- PR #36: Fix kmeans gtest to use device data
- PR #38: cuda\_free bug removed that caused google tests to sometimes pass and sometimes fail randomly
- PR #39: Updated cmake to correctly link with CUDA libraries, add CUDA runtime linking and include source files in compile target

# cuML 0.2.0 (02 Nov 2018)

## New Features

- PR #11: Kmeans algorithm added
- PR #7: FAISS KNN wrapper added
- PR #21: Added Conda install support

## Improvements

- PR #15: Added compatibility with cuDF (from prior pyGDF)
- PR #13: Added FAISS to Dockerfile
- PR #21: Added TravisCI build system for CI and Conda builds

## Bug Fixes

- PR #4: Fixed explained variance bug in TSVD
- PR #5: Notebook bug fixes and updated results


# cuML 0.1.0

Initial release including PCA, TSVD, DBSCAN, ml-prims and cython wrappers<|MERGE_RESOLUTION|>--- conflicted
+++ resolved
@@ -19,12 +19,9 @@
 - PR #218: Fix RNG to use given seed and adjust RNG test tolerances.
 - PR #225: Support for generating random integers
 - PR #215: Refactored LinAlg::norm to Stats::rowNorm and added Stats::colNorm
-<<<<<<< HEAD
-- PR #232: Added reduce_rows_by_key
-=======
 - PR #234: Support for custom output type and passing index value to main_op in *Reduction kernels
 - PR #230: Refactored the cuda_utils header
->>>>>>> 40b04c08
+- PR #232: Added reduce_rows_by_key
 
 ## Bug Fixes
 
