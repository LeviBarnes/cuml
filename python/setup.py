--- conflicted
+++ resolved
@@ -45,11 +45,7 @@
                             '../cuML/external/ml-prims/external/cutlass',
                             '../cuML/external/cutlass',
                             '../cuML/external/ml-prims/external/cub',
-<<<<<<< HEAD
-			    '/usr/local/cuda/include'],
-=======
                             '/usr/local/cuda/include'],
->>>>>>> 83b0a74b
               library_dirs=[get_python_lib()],
               libraries=['cuda', 'cuml'],
               language='c++',
