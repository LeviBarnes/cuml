#
# Copyright (c) 2018, NVIDIA CORPORATION.
#
# Licensed under the Apache License, Version 2.0 (the "License");
# you may not use this file except in compliance with the License.
# You may obtain a copy of the License at
#
#     http://www.apache.org/licenses/LICENSE-2.0
#
# Unless required by applicable law or agreed to in writing, software
# distributed under the License is distributed on an "AS IS" BASIS,
# WITHOUT WARRANTIES OR CONDITIONS OF ANY KIND, either express or implied.
# See the License for the specific language governing permissions and
# limitations under the License.
#


set (CMAKE_FIND_NO_INSTALL_PREFIX TRUE FORCE)
cmake_minimum_required(VERSION 3.12 FATAL_ERROR)
project(cuML VERSION 0.5.0 LANGUAGES CXX CUDA)

set(CMAKE_CXX_STANDARD 11)
set(CMAKE_CXX_STANDARD_REQUIRED ON)

###################################################################################################
# - Requirements ----------------------------------------------------------------------------------

if(NOT DEFINED BLAS_LIBRARIES)
    find_package( BLAS REQUIRED )
else()
	message(STATUS "Manually setting BLAS to ${BLAS_LIBRARIES}")
endif()

find_package(CUDA 9.0 REQUIRED)
if (NOT DISABLE_OPENMP OR NOT ${DISABLE_OPENMP})
    find_package(OpenMP)
endif(NOT DISABLE_OPENMP OR NOT ${DISABLE_OPENMP})

find_package(ZLIB REQUIRED)
if(ZLIB_FOUND)
    message(STATUS "ZLib found in ${ZLIB_INCLUDE_DIRS}")
else()
    message(FATAL_ERROR "ZLib not found, please check your settings.")
endif(ZLIB_FOUND)


###################################################################################################
# - Submodules ------------------------------------------------------------------------------------
set(GTEST_DIR ${PROJECT_SOURCE_DIR}/external/ml-prims/external/googletest/googletest CACHE STRING
  "Path to the googletest repo")
set(GTEST_LIBNAME "gtest_main" CACHE STRING
  "Name of the googletest library")
set(FAISS_DIR ${PROJECT_SOURCE_DIR}/external/faiss CACHE STRING
  "Path to FAISS source directory")
set(MLPRIMS_DIR ${PROJECT_SOURCE_DIR}/external/ml-prims CACHE STRING
  "Path to the ml-prims repo")
set(CUB_DIR ${PROJECT_SOURCE_DIR}/external/ml-prims/external/cub CACHE STRING
  "Path to cub repo")
set(CUTLASS_DIR ${PROJECT_SOURCE_DIR}/external/ml-prims/external/cutlass CACHE STRING
  "Path to the cutlass repo")
set(CUDA_nvgraph_LIBRARY ${CUDA_TOOLKIT_ROOT_DIR}/lib64/libnvgraph.so CACHE STRING
  "Path to nvGraph lib")

###################################################################################################
# - User Options  ---------------------------------------------------------------------------------

set(CMAKE_IGNORE_PATH "${CMAKE_INSTALL_DIR}/lib" CACHE STRING
  "Ignore any libs added implicitly from the CMAKE_INSTALL_DIR")
set(GPU_ARCHS "" CACHE STRING
  "List of GPU architectures (semicolon-separated) to be compiled for")
option(LINEINFO "Enable lineinfo in nvcc" OFF)
option(KERNELINFO "Enable kernel resource usage info" OFF)
option(DEBUG "Get a debug build" OFF)

###################################################################################################
# - Compiler Options  -----------------------------------------------------------------------------

## nvcc options

if(OPENMP_FOUND)
    set(CMAKE_CUDA_FLAGS "${CMAKE_CUDA_FLAGS} -Xcompiler ${OpenMP_CXX_FLAGS}")
    set(CMAKE_CXX_FLAGS "${CMAKE_CXX_FLAGS} ${OpenMP_CXX_FLAGS}")
endif(OPENMP_FOUND)
if(CMAKE_CXX_STANDARD STREQUAL "11")
  set(CMAKE_CUDA_FLAGS "${CMAKE_CUDA_FLAGS} --expt-extended-lambda")
  set(CMAKE_CUDA_FLAGS "${CMAKE_CUDA_FLAGS} --std=c++11")
endif()
if(LINEINFO)
  set(CMAKE_CUDA_FLAGS "${CMAKE_CUDA_FLAGS} -lineinfo")
endif()
if(KERNELINFO)
  set(CMAKE_CUDA_FLAGS "${CMAKE_CUDA_FLAGS} -Xptxas=-v")
endif()
if(DEBUG)
  set(CMAKE_CUDA_FLAGS "${CMAKE_CUDA_FLAGS} -G -g")
  set(CMAKE_CXX_FLAGS "${CMAKE_CXX_FLAGS} -g")
endif()
# Generate optimized binary for every known arch
if(NOT "${GPU_ARCHS}")
  set(GPU_ARCHS "60;61")
  # NOTE: NOTE: Add more 'if's for every new arch release!
  if((CUDA_VERSION_MAJOR EQUAL 9) OR (CUDA_VERSION_MAJOR GREATER 9))
    set(GPU_ARCHS "${GPU_ARCHS};70")
  endif()
  if((CUDA_VERSION_MAJOR EQUAL 10) OR (CUDA_VERSION_MAJOR GREATER 10))
    set(GPU_ARCHS "${GPU_ARCHS};75")
  endif()
endif()
foreach(arch ${GPU_ARCHS})
  set(CMAKE_CUDA_FLAGS "${CMAKE_CUDA_FLAGS} -gencode arch=compute_${arch},code=sm_${arch}")
endforeach()
# Generate PTX (to be JIT'd at runtime) for the latest architecture
# It is assumed that the last arch in the 'archs' is the latest!
#list(GET GPU_ARCHS -1 ptx)
#set(CMAKE_CUDA_FLAGS "${CMAKE_CUDA_FLAGS} -gencode arch=compute_${ptx},code=compute_${ptx}")

# Configuration of faiss for the correct architectures

file(READ ${FAISS_DIR}/makefile.inc.in CONFIG_FILE)
    string(REPLACE "-Xcudafe --diag_suppress=unrecognized_attribute"
           "--disable-warnings"
           CONFIG_FILE ${CONFIG_FILE})
    string(REPLACE "compute_35,code=\"compute_35\"" "compute_60,code=\"sm_60\""
           CONFIG_FILE ${CONFIG_FILE})
    string(REPLACE "compute_52,code=\"compute_52\"" "compute_61,code=\"sm_61\""
           CONFIG_FILE ${CONFIG_FILE})
    string(REPLACE "compute_60,code=\"compute_60\"" "compute_70,code=\"sm_70\""
           CONFIG_FILE ${CONFIG_FILE})

if((CUDA_VERSION_MAJOR EQUAL 9))
    # Do not generate Turing on 9.2
    string(REPLACE "-gencode arch=compute_61,code=\"compute_61\" " ""
           CONFIG_FILE ${CONFIG_FILE})

endif()
if((CUDA_VERSION_MAJOR EQUAL 10) OR (CUDA_VERSION_MAJOR GREATER 10))
    string(REPLACE "compute_61,code=\"compute_61\"" "compute_70,code=\"sm_75\""
           CONFIG_FILE ${CONFIG_FILE})
    file(WRITE ${FAISS_DIR}/makefile.inc.in "${CONFIG_FILE}")
endif()

file(WRITE ${FAISS_DIR}/makefile.inc.in "${CONFIG_FILE}")

## end nvcc options

## other compiler options

option(CMAKE_CXX11_ABI "Enable the GLIBCXX11 ABI" ON)

if(NOT CMAKE_CXX11_ABI)
        message(STATUS "Disabling the GLIBCXX11 ABI")
    set(CMAKE_C_FLAGS "${CMAKE_C_FLAGS} -D_GLIBCXX_USE_CXX11_ABI=0")
    set(CMAKE_CXX_FLAGS "${CMAKE_CXX_FLAGS} -D_GLIBCXX_USE_CXX11_ABI=0")
    set(CMAKE_CUDA_FLAGS "${CMAKE_CUDA_FLAGS} -Xcompiler -D_GLIBCXX_USE_CXX11_ABI=0")
elseif(CMAKE_CXX11_ABI)
    message(STATUS "Enabling the GLIBCXX11 ABI")
endif(NOT CMAKE_CXX11_ABI)


## end of other compiler options

###################################################################################################
# - include paths ---------------------------------------------------------------------------------


include (ExternalProject)
ExternalProject_Add(faiss
  SOURCE_DIR ${FAISS_DIR}
  CONFIGURE_COMMAND LIBS=-pthread CPPFLAGS=-w LDFLAGS=-L${CMAKE_INSTALL_PREFIX}/lib ${FAISS_DIR}/configure --prefix=${CMAKE_CURRENT_BINARY_DIR}/faiss --with-blas=${CMAKE_INSTALL_PREFIX}/lib/libopenblas.a --with-cuda=${CUDA_TOOLKIT_ROOT_DIR} --quiet
  PREFIX ${CMAKE_CURRENT_BINARY_DIR}/faiss/
  BUILD_COMMAND $(MAKE)
  INSTALL_COMMAND $(MAKE) -s install > /dev/null || $(MAKE) && cd gpu && $(MAKE) -s install > /dev/null || $(MAKE)
  BUILD_IN_SOURCE 1
  BUILD_ALWAYS 0
  PREFIX=${CMAKE_CURRENT_BINARY_DIR}/faiss
)

ExternalProject_Get_Property(faiss install_dir)

add_library(faisslib STATIC IMPORTED)
add_library(gpufaisslib STATIC IMPORTED)

add_dependencies(faisslib faiss)
add_dependencies(gpufaisslib faiss)

set_property(TARGET faisslib PROPERTY IMPORTED_LOCATION ${FAISS_DIR}/libfaiss.a)
set_property(TARGET gpufaisslib PROPERTY IMPORTED_LOCATION ${FAISS_DIR}/gpu/libgpufaiss.a)

include_directories(src
	    ${CMAKE_CURRENT_BINARY_DIR}/faiss/include
	    ${CMAKE_CUDA_TOOLKIT_INCLUDE_DIRECTORIES}
        ${GTEST_DIR}/include
        ${MLPRIMS_DIR}/src
        ${MLPRIMS_DIR}/test
        ${CUTLASS_DIR}
        ${CUB_DIR}
        ${ZLIB_INCLUDE_DIRS$})

add_subdirectory(${GTEST_DIR} ${PROJECT_BINARY_DIR}/googletest)

# Append source file in recursive manner, append header files to target for work with them in IDE
file(GLOB_RECURSE ml_prims_header "${MLPRIMS_DIR}/src/*.h" "${MLPRIMS_DIR}/src/*.hpp")
file(GLOB_RECURSE cuml_test_cuda_sources "test/*.cu")
file(GLOB_RECURSE cuml_mg_test_cuda_sources "test_mg/*.cu")

###################################################################################################
# - build libcuml shared library ------------------------------------------------------------------
add_library(cuml SHARED
            src/pca/pca.cu
            src/tsvd/tsvd.cu
            src/dbscan/dbscan.cu
            src/kmeans/kmeans.cu
            src/glm/glm.cu
            src/knn/knn.cu
            src/kalman_filter/lkf_py.cu
            src/svm/svm_c.cu
            src/svm/svc.cu
            src/svm/ws_util.cu
            src/common/cumlHandle.cpp
            src/common/cuml_api.cpp
            src/umap/umap.cu
	    src/solver/solver.cu
            )

set(CUML_LINK_LIBRARIES
	${CUDA_cublas_LIBRARY}
	${CUDA_curand_LIBRARY}
	${CUDA_cusolver_LIBRARY}
	${CUDA_CUDART_LIBRARY}
	${CUDA_cusparse_LIBRARY}
	${CUDA_nvgraph_LIBRARY}
	${ZLIB_LIBRARIES}
	gpufaisslib
	faisslib
	${BLAS_LIBRARIES})

if(OPENMP_FOUND)
    set(CUML_LINK_LIBRARIES ${CUML_LINK_LIBRARIES} OpenMP::OpenMP_CXX pthread)
endif(OPENMP_FOUND)

target_link_libraries(cuml ${CUML_LINK_LIBRARIES})

###################################################################################################
# - build test executable -------------------------------------------------------------------------

add_executable(ml_test ${cuml_test_cuda_sources} ${ml_prims_header})

target_link_libraries(ml_test
                      ${GTEST_LIBNAME}
                      ${CUDA_cublas_LIBRARY}
                      ${CUDA_curand_LIBRARY}
                      ${CUDA_cusolver_LIBRARY}
                      ${CUDA_cusparse_LIBRARY}
                      ${CUDA_CUDART_LIBRARY}
                      gpufaisslib
                      ${CUDA_cusparse_LIBRARY}
                      ${CUDA_nvgraph_LIBRARY}
		                  gpufaisslib
                      faisslib
                      ${BLAS_LIBRARIES}
                      cuml
                      pthread
                      z)


###################################################################################################
# - build test executable -------------------------------------------------------------------------

add_executable(ml_mg_test ${cuml_mg_test_cuda_sources} ${ml_prims_header})

target_link_libraries(ml_mg_test
                      ${GTEST_LIBNAME}
                      ${CUDA_cublas_LIBRARY}
                      ${CUDA_curand_LIBRARY}
                      ${CUDA_cusolver_LIBRARY}
                      ${CUDA_cusparse_LIBRARY}
                      ${CUDA_CUDART_LIBRARY}
                      ${CUDA_cusparse_LIBRARY}
                      ${CUDA_nvgraph_LIBRARY}
                      gpufaisslib
                      faisslib
                      ${BLAS_LIBRARIES}
                      cuml
                      pthread
                      ${ZLIB_LIBRARIES})

###################################################################################################
# - build examples -------------------------------------------------------------------------

if (NOT DISABLE_EXAMPLES OR NOT ${DISABLE_EXAMPLES})
    add_subdirectory(examples)
endif(NOT DISABLE_EXAMPLES OR NOT ${DISABLE_EXAMPLES})

###################################################################################################
# - install targets -------------------------------------------------------------------------------

install(TARGETS cuml
<<<<<<< HEAD
        DESTINATION lib)




=======
        DESTINATION lib)
>>>>>>> 4b131d74
<|MERGE_RESOLUTION|>--- conflicted
+++ resolved
@@ -111,8 +111,8 @@
 endforeach()
 # Generate PTX (to be JIT'd at runtime) for the latest architecture
 # It is assumed that the last arch in the 'archs' is the latest!
-#list(GET GPU_ARCHS -1 ptx)
-#set(CMAKE_CUDA_FLAGS "${CMAKE_CUDA_FLAGS} -gencode arch=compute_${ptx},code=compute_${ptx}")
+list(GET GPU_ARCHS -1 ptx)
+set(CMAKE_CUDA_FLAGS "${CMAKE_CUDA_FLAGS} -gencode arch=compute_${ptx},code=compute_${ptx}")
 
 # Configuration of faiss for the correct architectures
 
@@ -213,7 +213,6 @@
             src/glm/glm.cu
             src/knn/knn.cu
             src/kalman_filter/lkf_py.cu
-            src/svm/svm_c.cu
             src/svm/svc.cu
             src/svm/ws_util.cu
             src/common/cumlHandle.cpp
@@ -295,12 +294,9 @@
 # - install targets -------------------------------------------------------------------------------
 
 install(TARGETS cuml
-<<<<<<< HEAD
         DESTINATION lib)
 
 
 
 
-=======
-        DESTINATION lib)
->>>>>>> 4b131d74
+
