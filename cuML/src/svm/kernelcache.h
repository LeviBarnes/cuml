/*
 * Copyright (c) 2019, NVIDIA CORPORATION.
 *
 * Licensed under the Apache License, Version 2.0 (the "License");
 * you may not use this file except in compliance with the License.
 * You may obtain a copy of the License at
 *
 *     http://www.apache.org/licenses/LICENSE-2.0
 *
 * Unless required by applicable law or agreed to in writing, software
 * distributed under the License is distributed on an "AS IS" BASIS,
 * WITHOUT WARRANTIES OR CONDITIONS OF ANY KIND, either express or implied.
 * See the License for the specific language governing permissions and
 * limitations under the License.
 */

#pragma once

#include "ml_utils.h"
#include <cuda_utils.h>
#include <linalg/gemm.h>

namespace ML {
namespace SVM {

using namespace MLCommon;

/**
 * @brief Collect rows of the training data into contiguous space
 * 
 * The working set is a subset of all the training examples. Here we collect
 * all the training vectors that are in the working set.
 * 
 * @param x training data in column major format
 * @param n_rows
 * @param n_cols
 * @param x_ws outptut all the training vectors in the working set in column major format.
 * @param n_ws the number of elements in the working set 
 * @param ws_idx an array of all the working set indices (row indices of x)
 */
template <typename math_t>
__global__ void collect_rows(const math_t *x, int n_rows, int n_cols, 
                              math_t *x_ws, int n_ws, const int *ws_idx)
{
  int tid = threadIdx.x + blockIdx.x * blockDim.x;
  int ws_row = tid % n_ws; // row idx
  if (ws_row < n_ws && tid < n_ws * n_cols) {
    int x_row = ws_idx[ws_row]; // row in the original matrix
    int col = tid / n_ws; // col idx
    if (x_row + col * n_rows < n_rows*n_cols) {
      x_ws[tid] = x[x_row + col * n_rows];
    }
  }
}

/**
* @brief Buffer to store a kernel tile
* 
* We calculate the kernel matrix for the vectors in the working set.
* For every vector x_i in the working set, we alwas calculate a full row of the kernel matrix K(x_j, x_i), j=1..n_rows.
* 
* A kernel tile stores all the kernel rows for the working set, i.e.  K(x_j, x_i) for all i in the working set, and j in 1..n_rows.
* 
* Currently we just buffer the kernel values before we call the SmoBlockSolver.
* In the future we probably should can keep a larger cache and use that to avoid repeated kernel calculations.
*/ 
template<typename math_t>
class KernelCache {
  const math_t *x;
  math_t *x_ws; // feature vectors in the current working set
  int *ws_idx_prev; 
  int n_ws_prev = 0;
  int n_rows;
  int n_cols;
  int n_ws;
  
  math_t *tile = nullptr;
  cublasHandle_t cublas_handle;
  
  void (*kernelOp) (const math_t*, int, int, const math_t* , math_t*, 
                    int, int, cublasOperation_t, cublasOperation_t, 
                    math_t, math_t, cublasHandle_t) = nullptr;
public:
  KernelCache(const math_t *x, int n_rows, int n_cols, int n_ws, cublasHandle_t cublas_handle) 
    : x(x), n_rows(n_rows), n_cols(n_cols), n_ws(n_ws), cublas_handle(cublas_handle)
  {
    allocate(x_ws, n_ws*n_cols);
    allocate(tile, n_rows*n_ws);
    allocate(ws_idx_prev, n_ws);
  };
  
  KernelCache(math_t *x, int n_rows, int n_cols, int n_ws, cublasHandle_t cublas_handle, 
       void (*kernelOp) (const math_t*, int, int, const math_t* , math_t*, 
                         int, int, cublasOperation_t, cublasOperation_t, 
                         math_t, math_t, cublasHandle_t)  ) : kernelOp(kernelOp)
  {
    KernelCache(x, n_rows, n_cols, n_ws, cublas_handle);
  }

  ~KernelCache() {
    CUDA_CHECK(cudaFree(tile));
    CUDA_CHECK(cudaFree(x_ws));
    CUDA_CHECK(cudaFree(ws_idx_prev));
  };

  /**
   * @brief Get all the kernel matrix rows for the working set.
   * @param ws_idx indices of the working set 
   * @return pointer to the kernel tile [ n_rows x n_ws] K_j,i = K(x_j, x_q) where j=1..n_rows and q = ws_idx[i], j is the contiguous dimension
   * @note currently we just recalculate every value.
   * We have implemented linear kernels so far
   */
  math_t* GetTile(int *ws_idx) {
    // collect all the feature wectors in the working set
    const int TPB=256;
    collect_rows<<<ceildiv(n_ws*n_cols,TPB), TPB>>>(x, n_rows, n_cols, x_ws, n_ws, ws_idx);
    CUDA_CHECK(cudaPeekAtLastError());

    //calculate kernel function values for indices in ws_idx
<<<<<<< HEAD
    if (!kernelOp) {
       LinAlg::gemm(x_ws, n_ws, n_cols, x, tile, n_ws, n_rows, CUBLAS_OP_N,
          CUBLAS_OP_T, math_t(1.0), math_t(0.0), cublas_handle) ;
    }
=======
    LinAlg::gemm(x, n_rows, n_cols, x_ws, tile, n_rows, n_ws, CUBLAS_OP_N,
          CUBLAS_OP_T, math_t(1.0), math_t(0.0), cublas_handle);
>>>>>>> cd9638d1
    
    n_ws_prev = n_ws;
    copy(ws_idx_prev, ws_idx, n_ws);
    return tile;
  }
};

}; // end namespace SVM 
}; // end namespace ML<|MERGE_RESOLUTION|>--- conflicted
+++ resolved
@@ -66,6 +66,7 @@
 */ 
 template<typename math_t>
 class KernelCache {
+private:
   const math_t *x;
   math_t *x_ws; // feature vectors in the current working set
   int *ws_idx_prev; 
@@ -80,21 +81,27 @@
   void (*kernelOp) (const math_t*, int, int, const math_t* , math_t*, 
                     int, int, cublasOperation_t, cublasOperation_t, 
                     math_t, math_t, cublasHandle_t) = nullptr;
+
+  void AllocateAll() {
+    allocate(x_ws, n_ws*n_cols);
+    allocate(tile, n_rows*n_ws);
+    allocate(ws_idx_prev, n_ws);
+  }
 public:
   KernelCache(const math_t *x, int n_rows, int n_cols, int n_ws, cublasHandle_t cublas_handle) 
     : x(x), n_rows(n_rows), n_cols(n_cols), n_ws(n_ws), cublas_handle(cublas_handle)
   {
-    allocate(x_ws, n_ws*n_cols);
-    allocate(tile, n_rows*n_ws);
-    allocate(ws_idx_prev, n_ws);
+    AllocateAll();
   };
   
   KernelCache(math_t *x, int n_rows, int n_cols, int n_ws, cublasHandle_t cublas_handle, 
        void (*kernelOp) (const math_t*, int, int, const math_t* , math_t*, 
                          int, int, cublasOperation_t, cublasOperation_t, 
-                         math_t, math_t, cublasHandle_t)  ) : kernelOp(kernelOp)
-  {
-    KernelCache(x, n_rows, n_cols, n_ws, cublas_handle);
+                         math_t, math_t, cublasHandle_t)  
+                                                        ) : kernelOp(kernelOp), x(x), n_rows(n_rows),
+                                       n_cols(n_cols), n_ws(n_ws), cublas_handle(cublas_handle)
+  {  
+    AllocateAll();
   }
 
   ~KernelCache() {
@@ -113,19 +120,18 @@
   math_t* GetTile(int *ws_idx) {
     // collect all the feature wectors in the working set
     const int TPB=256;
+    CUDA_CHECK(cudaPeekAtLastError());
     collect_rows<<<ceildiv(n_ws*n_cols,TPB), TPB>>>(x, n_rows, n_cols, x_ws, n_ws, ws_idx);
     CUDA_CHECK(cudaPeekAtLastError());
 
     //calculate kernel function values for indices in ws_idx
-<<<<<<< HEAD
-    if (!kernelOp) {
-       LinAlg::gemm(x_ws, n_ws, n_cols, x, tile, n_ws, n_rows, CUBLAS_OP_N,
+    if (kernelOp) {
+       (*kernelOp)(x, n_ws, n_cols, x_ws, tile, n_rows, n_ws, CUBLAS_OP_N,
+          CUBLAS_OP_T, math_t(1.0), math_t(0.0), cublas_handle) ;
+    } else {
+       LinAlg::gemm(x, n_ws, n_cols, x_ws, tile, n_rows, n_ws, CUBLAS_OP_N,
           CUBLAS_OP_T, math_t(1.0), math_t(0.0), cublas_handle) ;
     }
-=======
-    LinAlg::gemm(x, n_rows, n_cols, x_ws, tile, n_rows, n_ws, CUBLAS_OP_N,
-          CUBLAS_OP_T, math_t(1.0), math_t(0.0), cublas_handle);
->>>>>>> cd9638d1
     
     n_ws_prev = n_ws;
     copy(ws_idx_prev, ws_idx, n_ws);
